--- conflicted
+++ resolved
@@ -87,11 +87,8 @@
     "linear_thermoelasticity",
     "constrained_poisson",
     "transport_supg",
-<<<<<<< HEAD
     "heat_equation_sphere",
-=======
     "transport_hypersurface",
->>>>>>> 312415d9
 )
     gen_markdown_with_literate(joinpath(example_src, name), "$(name).jl", example_dir)
 end
