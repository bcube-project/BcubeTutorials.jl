--- conflicted
+++ resolved
@@ -89,11 +89,8 @@
     "transport_supg",
     "heat_equation_sphere",
     "transport_hypersurface",
-<<<<<<< HEAD
+    "stokes_flow",
     "incompressible_navier_stokes",
-=======
-    "stokes_flow",
->>>>>>> f9ad5293
 )
     gen_markdown_with_literate(joinpath(example_src, name), "$(name).jl", example_dir)
 end
@@ -124,11 +121,8 @@
             "example/heat_equation_sphere.md",
             "example/heat_equation_two_layers.md",
             "example/transport_hypersurface.md",
-<<<<<<< HEAD
+            "example/stokes_flow.md",
             "example/incompressible_navier_stokes.md",
-=======
-            "example/stokes_flow.md",
->>>>>>> f9ad5293
         ],
     ],
     # remotes = nothing, # tmp fix for bmxam windows
