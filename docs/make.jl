--- conflicted
+++ resolved
@@ -102,11 +102,8 @@
             "example/linear_elasticity.md",
             "example/linear_thermoelasticity.md",
             "example/constrained_poisson.md",
-<<<<<<< HEAD
             "example/transport_supg.md",
-=======
             "example/poisson_dg.md",
->>>>>>> d0ba9992
         ],
     ],
     # remotes = nothing, # tmp fix for bmxam windows
